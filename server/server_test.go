--- conflicted
+++ resolved
@@ -25,6 +25,7 @@
 	"io/ioutil"
 	"net"
 	"os"
+	"os/signal"
 	"runtime"
 	"sync"
 	"testing"
@@ -69,13 +70,7 @@
 	return ret
 }
 
-<<<<<<< HEAD
 func setupDB(t *testing.T) (db kv.DB, teardown func()) {
-=======
-// setupKeyserver initializes a keyserver, but does not start it and does not
-// wait for it to sign anything.
-func setupKeyserver(t *testing.T) (cfg *proto.ReplicaConfig, db kv.DB, getKey func(string) (crypto.PrivateKey, error), pol *proto.AuthorizationPolicy, caCert *x509.Certificate, caPool *x509.CertPool, caKey *ecdsa.PrivateKey, teardown func()) {
->>>>>>> 584c5eed
 	dir, err := ioutil.TempDir("", "keyserver")
 	if err != nil {
 		t.Fatal(err)
@@ -154,9 +149,9 @@
 	return uint32(nReplicas/2 + 1)
 }
 
-// [TODO] setupKeyserver initializes a keyserver, but does not start it and does not
-// wait for it to sign anything.
-func setupKeyservers(t *testing.T, nReplicas int) (cfgs []*Config, pol *proto.AuthorizationPolicy, caCert *x509.Certificate, caPool *x509.CertPool, caKey *ecdsa.PrivateKey, teardown func()) {
+// setupKeyservers initializes everything needed to start a set of keyserver
+// replicas, but does not actually start them yet
+func setupKeyservers(t *testing.T, nReplicas int) (cfgs []*proto.ReplicaConfig, keyGetters []func(string) (crypto.PrivateKey, error), pol *proto.AuthorizationPolicy, caCert *x509.Certificate, caPool *x509.CertPool, caKey *ecdsa.PrivateKey, teardown func()) {
 	caCert, caPool, caKey = tlstestutil.CA(t, nil)
 
 	_, vrfSecret, err := vrf.GenerateKey(rand.Reader)
@@ -164,7 +159,6 @@
 		t.Fatal(err)
 	}
 
-<<<<<<< HEAD
 	teardown = func() {}
 
 	pks := make(map[uint64]*proto.PublicKey)
@@ -181,69 +175,47 @@
 		replicaIDs = append(replicaIDs, replicaID)
 
 		cert := tlstestutil.Cert(t, caCert, caKey, "127.0.0.1", nil)
-		cfgs = append(cfgs, &Config{
-			Realm:           testingRealm,
-			ServerID:        replicaID,
-			ReplicaID:       replicaID,
-			RatificationKey: sk,
-			VRFSecret:       vrfSecret,
-
+		pcerts := []*proto.CertificateAndKeyID{{cert.Certificate, "tls", nil}}
+		cfgs = append(cfgs, &proto.ReplicaConfig{
+			KeyserverConfig: proto.KeyserverConfig{
+				Realm:    testingRealm,
+				ServerID: replicaID,
+				VRFKeyID: "vrf",
+
+				MinEpochInterval:      proto.DurationStamp(tick),
+				MaxEpochInterval:      proto.DurationStamp(tick),
+				ProposalRetryInterval: proto.DurationStamp(poll),
+			},
+
+			SigningKeyID: "signing",
+			ReplicaID:    replicaID,
 			UpdateAddr:   "localhost:0",
 			LookupAddr:   "localhost:0",
 			VerifierAddr: "localhost:0",
-			UpdateTLS:    &tls.Config{Certificates: []tls.Certificate{cert}},
-			LookupTLS:    &tls.Config{Certificates: []tls.Certificate{cert}},
-			VerifierTLS:  &tls.Config{Certificates: []tls.Certificate{cert}, RootCAs: caPool, ClientCAs: caPool, ClientAuth: tls.RequireAndVerifyClientCert},
-
-			MinEpochInterval:      tick,
-			MaxEpochInterval:      tick,
-			RetryProposalInterval: poll,
+			UpdateTLS:    &proto.TLSConfig{Certificates: pcerts},
+			LookupTLS:    &proto.TLSConfig{Certificates: pcerts},
+			VerifierTLS:  &proto.TLSConfig{Certificates: pcerts, RootCAs: [][]byte{caCert.Raw}, ClientCAs: [][]byte{caCert.Raw}, ClientAuth: proto.REQUIRE_AND_VERIFY_CLIENT_CERT},
+		})
+		keyGetters = append(keyGetters, func(keyid string) (crypto.PrivateKey, error) {
+			switch keyid {
+			case "vrf":
+				return vrfSecret, nil
+			case "signing":
+				return sk, nil
+			case "tls":
+				return cert.PrivateKey, nil
+			default:
+				panic("unknown key requested in test")
+			}
 		})
 	}
 	pol = &proto.AuthorizationPolicy{
 		PublicKeys: pks,
 		Quorum:     &proto.QuorumExpr{Threshold: majority(nReplicas), Candidates: replicaIDs},
-=======
-	caCert, caPool, caKey = tlstestutil.CA(t, nil)
-	cert := tlstestutil.Cert(t, caCert, caKey, "127.0.0.1", nil)
-	pcerts := []*proto.CertificateAndKeyID{{cert.Certificate, "tls", nil}}
-	cfg = &proto.ReplicaConfig{
-		KeyserverConfig: proto.KeyserverConfig{
-			Realm:    testingRealm,
-			ServerID: replicaID,
-			VRFKeyID: "vrf",
-
-			MinEpochInterval:      proto.DurationStamp(tick),
-			MaxEpochInterval:      proto.DurationStamp(tick),
-			ProposalRetryInterval: proto.DurationStamp(poll),
-		},
-
-		SigningKeyID: "signing",
-		ReplicaID:    replicaID,
-		UpdateAddr:   "localhost:0",
-		LookupAddr:   "localhost:0",
-		VerifierAddr: "localhost:0",
-		UpdateTLS:    &proto.TLSConfig{Certificates: pcerts},
-		LookupTLS:    &proto.TLSConfig{Certificates: pcerts},
-		VerifierTLS:  &proto.TLSConfig{Certificates: pcerts, RootCAs: [][]byte{caCert.Raw}, ClientCAs: [][]byte{caCert.Raw}, ClientAuth: proto.REQUIRE_AND_VERIFY_CLIENT_CERT},
-	}
-	getKey = func(keyid string) (crypto.PrivateKey, error) {
-		switch keyid {
-		case "vrf":
-			return vrfSecret, nil
-		case "signing":
-			return sk, nil
-		case "tls":
-			return cert.PrivateKey, nil
-		default:
-			panic("unknown key requested in test")
-		}
->>>>>>> 584c5eed
 	}
 	return
 }
 
-<<<<<<< HEAD
 func TestOneKeyserverStartStop(t *testing.T) {
 	testKeyserverStartStop(t, 1)
 }
@@ -253,13 +225,13 @@
 }
 
 func testKeyserverStartStop(t *testing.T, nReplicas int) {
-	cfgs, _, _, _, _, teardown := setupKeyservers(t, nReplicas)
+	cfgs, gks, _, _, _, _, teardown := setupKeyservers(t, nReplicas)
 	defer teardown()
 	logs, dbs, clks, _, teardown2 := setupRaftLogCluster(t, nReplicas, 0)
 	defer teardown2()
 	kss := []*Keyserver{}
 	for i := range cfgs {
-		ks, err := Open(cfgs[i], dbs[i], logs[i], clks[i])
+		ks, err := Open(cfgs[i], dbs[i], logs[i], clks[i], gks[i])
 		if err != nil {
 			t.Fatal(err)
 		}
@@ -268,24 +240,12 @@
 	}
 	for _, ks := range kss {
 		ks.Stop()
-=======
-func TestKeyserverStartStop(t *testing.T) {
-	cfg, db, gk, _, _, _, _, teardown := setupKeyserver(t)
-	defer teardown()
-	ks, err := Open(cfg, db, clock.New(), gk)
-	if err != nil {
-		t.Fatal(err)
->>>>>>> 584c5eed
 	}
 }
 
 func TestKeyserverStartProgressStop(t *testing.T) {
-<<<<<<< HEAD
 	nReplicas := 3
-	cfgs, _, _, _, _, teardown := setupKeyservers(t, nReplicas)
-=======
-	cfg, db, gk, _, _, _, _, teardown := setupKeyserver(t)
->>>>>>> 584c5eed
+	cfgs, gks, _, _, _, _, teardown := setupKeyservers(t, nReplicas)
 	defer teardown()
 	logs, dbs, clks, _, teardown2 := setupRaftLogCluster(t, nReplicas, 0)
 	defer teardown2()
@@ -308,21 +268,12 @@
 			}
 		})
 
-		ks, err := Open(cfgs[i], dbs[i], logs[i], clks[i])
+		ks, err := Open(cfgs[i], dbs[i], logs[i], clks[i], gks[i])
 		if err != nil {
 			t.Fatal(err)
 		}
-<<<<<<< HEAD
 		ks.Start()
 		kss = append(kss, ks)
-=======
-	})
-
-	clk := clock.NewMock()
-	ks, err := Open(cfg, db, clk, gk)
-	if err != nil {
-		t.Fatal(err)
->>>>>>> 584c5eed
 	}
 
 	progressCh := make(chan struct{})
@@ -488,31 +439,28 @@
 }
 */
 
-<<<<<<< HEAD
 func TestKeyserverUpdate(t *testing.T) {
+	ch := make(chan os.Signal, 1)
+	signal.Notify(ch, os.Interrupt)
+	go func() {
+		<-ch
+		panic("quit!")
+	}()
+
 	nReplicas := 3
-	cfgs, pol, _, caPool, _, teardown := setupKeyservers(t, nReplicas)
+	cfgs, gks, pol, _, caPool, _, teardown := setupKeyservers(t, nReplicas)
 	defer teardown()
 	logs, dbs, clks, _, teardown2 := setupRaftLogCluster(t, nReplicas, 0)
 	defer teardown2()
 
 	kss := []*Keyserver{}
 	for i := range cfgs {
-		ks, err := Open(cfgs[i], dbs[i], logs[i], clks[i])
+		ks, err := Open(cfgs[i], dbs[i], logs[i], clks[i], gks[i])
 		if err != nil {
 			t.Fatal(err)
 		}
 		ks.Start()
 		kss = append(kss, ks)
-=======
-func TestKeyserverUpdateWithoutQuorumRequirement(t *testing.T) {
-	cfg, db, gk, _, _, caPool, _, teardown := setupKeyserver(t)
-	defer teardown()
-	clk := clock.NewMock()
-	ks, err := Open(cfg, db, clk, gk)
-	if err != nil {
-		t.Fatal(err)
->>>>>>> 584c5eed
 	}
 
 	stop := stoppableSyncedClocks(clks)
